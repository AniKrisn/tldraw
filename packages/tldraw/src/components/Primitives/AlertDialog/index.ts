--- conflicted
+++ resolved
@@ -1,6 +1,3 @@
 export * from './AlertDialog'
-<<<<<<< HEAD
 export * from './FilenameDialog'
-=======
-export * from './Alert'
->>>>>>> 1be09d22
+export * from './Alert'